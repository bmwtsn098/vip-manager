package vipconfig

type Config struct {
	IP    string `yaml:"ip"`
	Mask  int    `yaml:"mask"`
	Iface string `yaml:"iface"`

<<<<<<< HEAD
	Hosting_type string `yaml:hosting_type`
=======
	HostingType string `yaml:"hosting_type"`
>>>>>>> 9f1d8494

	Key      string `yaml:"key"`
	Nodename string `yaml:"nodename"` //hostname to trigger on. usually the name of the host where this vip-manager runs.

	EndpointType string   `yaml:"endpoint_type"`
	Endpoints    []string `yaml:"endpoints"`
	EtcdUser     string   `yaml:"etcd_user"`
	EtcdPassword string   `yaml:"etcd_password"`

	ConsulToken string `yaml:"consul_token"`

<<<<<<< HEAD
	Interval int `yaml:interval` //milliseconds

	Retry_after int `yaml:retry_after` //milliseconds
	Retry_num   int `yaml:retry_num`
=======
	Interval int `yaml:"interval"` //milliseconds

	RetryAfter int `yaml:"retry_after"` //milliseconds
	RetryNum   int `yaml:"retry_num"`
>>>>>>> 9f1d8494
}<|MERGE_RESOLUTION|>--- conflicted
+++ resolved
@@ -5,11 +5,7 @@
 	Mask  int    `yaml:"mask"`
 	Iface string `yaml:"iface"`
 
-<<<<<<< HEAD
-	Hosting_type string `yaml:hosting_type`
-=======
 	HostingType string `yaml:"hosting_type"`
->>>>>>> 9f1d8494
 
 	Key      string `yaml:"key"`
 	Nodename string `yaml:"nodename"` //hostname to trigger on. usually the name of the host where this vip-manager runs.
@@ -21,15 +17,8 @@
 
 	ConsulToken string `yaml:"consul_token"`
 
-<<<<<<< HEAD
-	Interval int `yaml:interval` //milliseconds
-
-	Retry_after int `yaml:retry_after` //milliseconds
-	Retry_num   int `yaml:retry_num`
-=======
 	Interval int `yaml:"interval"` //milliseconds
 
 	RetryAfter int `yaml:"retry_after"` //milliseconds
 	RetryNum   int `yaml:"retry_num"`
->>>>>>> 9f1d8494
 }