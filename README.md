[![License: MIT](https://img.shields.io/badge/License-BSD-green.svg)](https://opensource.org/licenses/BSD-2)
![](https://github.com/cybertec-postgresql/vip-manager/workflows/Go%20Build%20&%20Test/badge.svg)
[![Go Report Card](https://goreportcard.com/badge/github.com/cybertec-postgresql/vip-manager)](https://goreportcard.com/report/github.com/cybertec-postgresql/vip-manager)
[![Release](https://img.shields.io/github/release/cybertec-postgresql/vip-manager.svg)](https://github.com/cybertec-postgresql/vip-manager/releases/latest)

# vip-manager

Manages a virtual IP based on state kept in etcd or Consul. Monitors state in etcd 

## Table of Contents
- [Building](#building)
- [Installing from package](#Installing-from-package)
- [Installing by hand](#installing-by-hand)
- [PostgreSQL prerequisites](#PostgreSQL-prerequisites)
- [Configuration](#Configuration)
- [Migrating configuration from releases before v1.0](#migrating-configuration-from-releases-before-v10)
    - [Migration for Service Files using Environment Variables](#Migration-for-Service-Files-using-Environment-Variables)
    - [Migration for Service Files using YAML config files](#Migration-for-Service-Files-using-YAML-config-files)
- [Configuration - Hetzner](#Configuration---Hetzner)
    - [Credential File - Hetzmer](#Credential-File---Hetzner)
- [Debugging](#Debugging)
- [Author](#Author)

## Building
1. Make sure you have at least version 1.14 of Golang for proper module support. You can get by with go 1.12 or 1.13, but YMMV.
2. To make sure that internal includes (the vipconfig and the checker package) are satisfied, place the base directory of this project properly into your `$GOPATH`.
    The resulting location should be `$GOPATH/src/github.com/cybertec-postgresql/vip-manager/`. The easiest way to do this is:
    ```go get github.com/cybertec-postgresql/vip-manager```
3. Build the binary using `make`.
4. To build your own .deb or .rpm, `fpm` is required.
    Install it, add it to your path and try running `make package`, which will generate a .deb package and will also convert that into a matching .rpm file.
> note: on debianoids, rpmbuild will be required to create the rpm package...

## Installing from package
You can download .rpm or .deb packages here, on the [Releases](https://github.com/cybertec-postgresql/vip-manager/releases) page.
On Debian and Ubuntu, the universe repositories should provide you with vip-manager, though the version may be not as recent.
> NB! Our .deb is probably not compatible with the one from those repositories, do not try to install them side-by-side.

## Installing by hand

* Build the vip-manager binary using `make`.
* Copy the resulting `vip-manager` binary to `/usr/bin/vip-manager`.
* Install service file from `package/scripts/vip-manager.service` to `/etc/systemd/system/`
* Install configuration file from `vipconfig/vip-manager.yml`  `/etc/default/vip-manager.yml`
* Edit config to your needs, then `systemctl daemon-reload`, then `systemctl start vip-manager`.

## PostgreSQL prerequisites

For any virtual IP based solutions to work in general with Postgres you need to make sure that it is configured to automatically scan and bind
to all found network interfaces. So something like `*` or `0.0.0.0` (IPv4 only) is needed for the `listen_addresses` parameter
to activate the automatic binding. This again might not be suitable for all use cases where security is paramount for example.

## Configuration

The configuration can be passed to the executable through argument flags, environment variables or through a YAML config file. Run `vip-manager --help` to see the available flags.

> The location of the YAML config file can be specified with the --config flag.
> An exemplary config file is installed into `/etc/default/vip-manager_default.yml` or is available in the vipconfig directory in the repository of the software.

Configuration is now (from release v1.0 on) handled using the [`viper`](https://github.com/spf13/viper) library.
This means that environment variables, command line flags, and config files can be used to configure vip-manager.
When using different configuration sources simultaneously, this is the precedence order:
- flag
- env
- config

> So flags always overwrite env variables and entries from the config file. Env variables overwrite the config file entries.

All flags and file entries are written in lower case. To make longer multi-word flags and entries readable, they are separated by dashes.

> e.g. `retry-num`

If you put a flag or file entry into uppercase and replace dashes with underscores, you end up with the format of environment variables. To avoid overlapping configuration with other applications, the env variables are additionall prefixed with `VIP_`.

> e.g. `VIP_RETRY_NUM`

This is a list of all avaiable configuration items:

<<<<<<< HEAD
| flag/yaml key     | env notation          | required  | example                   | description |
| ----------------- | --------------------- | --------- | ------------------------- | ----------- |
`ip`                | `VIP_IP`              | yes       | 10.10.10.123              | The virtual IP address that will be managed.
`netmask`           | `VIP_NETMASK`         | yes       | 24                        | The netmask that is associated with the subnet that the virtual IP `vip` is part of.
`interface`         | `VIP_INTERFACE`       | yes       | eth0                      | A local network interface on the machine that runs vip-manager. Required when using `manager-type=basic`. The vip will be added to and removed from this interface.
`trigger-key`       | `VIP_TRIGGER_KEY`     | yes       | /service/pgcluster/leader | The key in the DCS that will be monitored by vip-manager. Must match `<namespace>/<scope>/leader` from Patroni config. When the value returned by the DCS equals `trigger-value`, vip-manager will make sure that the virtual IP is registered to this machine. If it does not match, vip-manager makes sure that the virtual IP is not registered to this machine.
`trigger-value`     | `VIP_TRIGGER_VALUE`   | yes       | pgcluster_member_1        | The value that the DCS' answer for `trigger-key` will be matched to. Must match `<name>` from Patroni config. This is usually set to the name of the patroni cluster member that this vip-manager instance is associated with. Defaults to the machine's hostname.
`manager-type`      | `VIP_MANAGER_TYPE`    | no        | basic                     | Either `basic` or `hetzner`. This describes the mechanism that is used to manage the virtual IP. Defaults to `basic`.
`dcs-type`          | `VIP_DCS_TYPE`        | no        | etcd                      | The type of DCS that vip-manager will use to monitor the `trigger-key`. Defaults to `etcd`.
`dcs-endpoints`     | `VIP_DCS_ENDPOINTS`   | no        | http://10.10.11.1:2379    | A url that defines where to reach the DCS. Multiple endpoints can be passed to the flag or env variable using a comma-separated-list. In the config file, a list can be specified, see the sample config for an example. Defaults to `http://127.0.0.1:2379` for `dcs-type=etcd` and `http://127.0.0.1:8500` for `dcs-type=consul`.
`etcd-user`         | `VIP_ETCD_USER`       | no        | patroni                   | A username that is allowed to look at the `trigger-key` in an etcd DCS. Optional when using `dcs-type=etcd` .
`etcd-password`     | `VIP_ETCD_PASSWORD`   | no        | snakeoil                  | The password for `etcd-user`. Optional when using `dcs-type=etcd` . Requires that `etcd-user` is also set.
`consul-token`      | `VIP_CONSUL_TOKEN`    | no        | snakeoil                  | A token that can be used with the consul-API for authentication. Optional when using `dcs-type=consul` .
`interval`          | `VIP_INTERVAL`        | no        | 1000                      | The time vip-manager main loop sleeps before checking for changes. Measured in ms. Defaults to `1000`.
`retry-after`       | `VIP_RETRY_AFTER`     | no        | 250                       | The time to wait before retrying interactions with components outside of vip-manager. Measured in ms. Defaults to `250`.
`retry-num`         | `VIP_RETRY_NUM`       | no        | 3                         | The number of times interactions with components outside of vip-manager are retried. Measured in ms. Defaults to `250`.
`etcd-ca-file`      | `VIP_ETCD_CA_FILE`    | no        | /etc/etcd/ca.cert.pem     | A certificate authority file that can be used to verify the certificate provided by etcd endpoints.
`etcd-cert-file`    | `VIP_ETCD_CERT_FILE`  | no        | /etc/etcd/client.cert.pem | A client certificate that is used to authenticate against etcd endpoints. Requires `etcd-ca-file` to be set as well.
`etcd-key-file`     | `VIP_ETCD_KEY_FILE`   | no        | /etc/etcd/client.key.pem  | A private key for the client certificate, used to decrypt messages sent by etcd endpoints. Required when `etcd-cert-file` is specified.

=======
| flag/yaml key | env notation        | required | example | description |
| ------------- | ------------------- | --- | ------- | ----------- |
`ip`            | `VIP_IP`            | yes | 10.10.10.123              | The virtual IP address that will be managed.
`netmask`       | `VIP_NETMASK`       | yes | 24                        | The netmask that is associated with the subnet that the virtual IP `vip` is part of.
`interface`     | `VIP_INTERFACE`     | yes | eth0                      | A local network interface on the machine that runs vip-manager. Required when using `manager-type=basic`. The vip will be added to and removed from this interface.
`trigger-key`   | `VIP_TRIGGER_KEY`   | yes | /service/pgcluster/leader | The key in the DCS that will be monitored by vip-manager. Must match `<namespace>/<scope>/leader` from Patroni config. When the value returned by the DCS equals `trigger-value`, vip-manager will make sure that the virtual IP is registered to this machine. If it does not match, vip-manager makes sure that the virtual IP is not registered to this machine.
`trigger-value` | `VIP_TRIGGER_VALUE` | yes | pgcluster_member_1        | The value that the DCS' answer for `trigger-key` will be matched to. Must match `<name>` from Patroni config. This is usually set to the name of the patroni cluster member that this vip-manager instance is associated with. Defaults to the machine's hostname.
`manager-type`  | `VIP_MANAGER_TYPE`  | no  | basic                     | Either `basic` or `hetzner`. This describes the mechanism that is used to manage the virtual IP. Defaults to `basic`.
`dcs-type`      | `VIP_DCS_TYPE`      | no  | etcd                      | The type of DCS that vip-manager will use to monitor the `trigger-key`. Defaults to `etcd`.
`dcs-endpoints` | `VIP_DCS_ENDPOINTS` | no  | http://10.10.11.1:2379    | A url that defines where to reach the DCS endpoints. Multiple endpoints can be passed to the flag or env variable using a comma-separated-list. In the config file, a list can be specified, see the sample config for an example. Defaults to `http://127.0.0.1:2379` for `dcs-type=etcd` and `http://127.0.0.1:8500` for `dcs-type=consul`.
`etcd-user`     | `VIP_ETCD_USER`     | no  | patroni                   | A username that is allowed to look at the `trigger-key` in an etcd DCS. Optional when using `dcs-type=etcd` .
`etcd-password` | `VIP_ETCD_PASSWORD` | no  | snakeoil                  | The password for `etcd-user`. Optional when using `dcs-type=etcd` . Requires that `etcd-user` is also set.
`consul-token`  | `VIP_CONSUL_TOKEN`  | no  | snakeoil                  | A token that can be used with the consul-API for authentication. Optional when using `dcs-type=consul` .
`interval`      | `VIP_INTERVAL`      | no  | 1000                      | The time vip-manager main loop sleeps before checking for changes. Measured in ms. Defaults to `1000`.
`retry-after`   | `VIP_RETRY_AFTER`   | no  | 250                       | The time to wait before retrying interactions with components outside of vip-manager. Measured in ms. Defaults to `250`.
`retry-num`     | `VIP_RETRY_NUM`     | no  | 3                         | The number of times interactions with components outside of vip-manager are retried. Measured in ms. Defaults to `250`.
`verbose`       | `VIP_VERBOSE`       | no  | true                      | Enable more verbose logging. Currently only the manager-type=hetzner provides additional logs.
>>>>>>> 472cc791

### Migrating configuration from releases before v1.0
As stated above, the configuration method has been changed from v1.0 onwards.
The breaking changes with regards to config handling are thus:
- Config flags are no longer prefixed with a single dash `-`, but in POSIX style with double dashes `--`.
- Some config keys have received new names, but the value handling has not changed.

However, some consideration has been made to ease migration:
- The old key names in VIP_* environment variables and in YAML config files are mapped to the new keys, a deprecation warning will be emitted for each old key that is used.
- If both old and new key names are used and have different values, vip-manager will exit; If both values are identical, the duplication will be ignored.

This means that migration should be pretty straight forward.

#### Migration for Service Files using Environment Variables
> These Service Files have been published in releases <v0.4 and on Debian/Ubuntu in release v0.6 as well.
In the "ENV style" Service Files, configuration was loaded in through an environment file and the values of the environment variables where shimmed in place of the flag values:
```bash
ExecStart=/usr/bin/vip-manager -ip="${VIP_IP}" -mask="${VIP_MASK}" -iface="${VIP_IFACE}" -key="${VIP_KEY}" -host="${VIP_HOST}" -type="${VIP_TYPE}" -endpoint="${VIP_ENDPOINT}"
```

As a result, these Service Files should be replaced by ones that specify no flags at all:
```bash
ExecStart=/usr/bin/vip-manager
```

Since the environment variables are still there, the vip-manager (>=v1.0) will pick them up itself. It will pick up the old keys and use only emit log messages indicating the deprecation of those keys.
> You could even consider another shim, that will take the environment variables using old keys, get their values and assign them to environment variables using the new keys. Then unset the old keys and you will no longer see deprecation messages.

#### Migration for Service Files using YAML config files:
> These Service FIles have been published in release v0.6
In these "config file style" Service Files, the yaml configuration file was passed as a flag to the vip-manager.
```bash
ExecStart=/usr/bin/vip-manager -config=/etc/default/vip-manager.yml
```

Because the old keys in the YAML config files will be remapped to new keys, all that needs to be done is to add a single dash (`sed -i 's/-config/--config/'`):
```bash
ExecStart=/usr/bin/vip-manager --config=/etc/default/vip-manager.yml
```

## Configuration - Hetzner
To use vip-manager with Hetzner Robot API you need a Credential file, set hosting_type to `hetzner` and your Floating-IP must be added on all Servers.
The Floating-IP (VIP) will not be added or removed on the current Master node interface, Hetzner will route it to the current one.

Set `hosting_type` to `hetzner` in `/etc/default/vip-manager.yml`

### Credential File - Hetzner
Add the File `/etc/hetzner` with your Username and Password
```
user="myUsername"
pass="myPassword"
```

## Debugging

Either:

* run `vip-manager` with `--verbose` flag or
* set `verbose` to `true` in `/etc/default/vip-manager.yml`
* set `VIP_VERBOSE=true`

(currently only supported for `hetzner`)

## Author

Cybertec Schönig & Schönig GmbH, https://www.cybertec-postgresql.com<|MERGE_RESOLUTION|>--- conflicted
+++ resolved
@@ -76,7 +76,6 @@
 
 This is a list of all avaiable configuration items:
 
-<<<<<<< HEAD
 | flag/yaml key     | env notation          | required  | example                   | description |
 | ----------------- | --------------------- | --------- | ------------------------- | ----------- |
 `ip`                | `VIP_IP`              | yes       | 10.10.10.123              | The virtual IP address that will be managed.
@@ -96,26 +95,8 @@
 `etcd-ca-file`      | `VIP_ETCD_CA_FILE`    | no        | /etc/etcd/ca.cert.pem     | A certificate authority file that can be used to verify the certificate provided by etcd endpoints.
 `etcd-cert-file`    | `VIP_ETCD_CERT_FILE`  | no        | /etc/etcd/client.cert.pem | A client certificate that is used to authenticate against etcd endpoints. Requires `etcd-ca-file` to be set as well.
 `etcd-key-file`     | `VIP_ETCD_KEY_FILE`   | no        | /etc/etcd/client.key.pem  | A private key for the client certificate, used to decrypt messages sent by etcd endpoints. Required when `etcd-cert-file` is specified.
+`verbose`           | `VIP_VERBOSE`         | no        | true                      | Enable more verbose logging. Currently only the manager-type=hetzner provides additional logs.
 
-=======
-| flag/yaml key | env notation        | required | example | description |
-| ------------- | ------------------- | --- | ------- | ----------- |
-`ip`            | `VIP_IP`            | yes | 10.10.10.123              | The virtual IP address that will be managed.
-`netmask`       | `VIP_NETMASK`       | yes | 24                        | The netmask that is associated with the subnet that the virtual IP `vip` is part of.
-`interface`     | `VIP_INTERFACE`     | yes | eth0                      | A local network interface on the machine that runs vip-manager. Required when using `manager-type=basic`. The vip will be added to and removed from this interface.
-`trigger-key`   | `VIP_TRIGGER_KEY`   | yes | /service/pgcluster/leader | The key in the DCS that will be monitored by vip-manager. Must match `<namespace>/<scope>/leader` from Patroni config. When the value returned by the DCS equals `trigger-value`, vip-manager will make sure that the virtual IP is registered to this machine. If it does not match, vip-manager makes sure that the virtual IP is not registered to this machine.
-`trigger-value` | `VIP_TRIGGER_VALUE` | yes | pgcluster_member_1        | The value that the DCS' answer for `trigger-key` will be matched to. Must match `<name>` from Patroni config. This is usually set to the name of the patroni cluster member that this vip-manager instance is associated with. Defaults to the machine's hostname.
-`manager-type`  | `VIP_MANAGER_TYPE`  | no  | basic                     | Either `basic` or `hetzner`. This describes the mechanism that is used to manage the virtual IP. Defaults to `basic`.
-`dcs-type`      | `VIP_DCS_TYPE`      | no  | etcd                      | The type of DCS that vip-manager will use to monitor the `trigger-key`. Defaults to `etcd`.
-`dcs-endpoints` | `VIP_DCS_ENDPOINTS` | no  | http://10.10.11.1:2379    | A url that defines where to reach the DCS endpoints. Multiple endpoints can be passed to the flag or env variable using a comma-separated-list. In the config file, a list can be specified, see the sample config for an example. Defaults to `http://127.0.0.1:2379` for `dcs-type=etcd` and `http://127.0.0.1:8500` for `dcs-type=consul`.
-`etcd-user`     | `VIP_ETCD_USER`     | no  | patroni                   | A username that is allowed to look at the `trigger-key` in an etcd DCS. Optional when using `dcs-type=etcd` .
-`etcd-password` | `VIP_ETCD_PASSWORD` | no  | snakeoil                  | The password for `etcd-user`. Optional when using `dcs-type=etcd` . Requires that `etcd-user` is also set.
-`consul-token`  | `VIP_CONSUL_TOKEN`  | no  | snakeoil                  | A token that can be used with the consul-API for authentication. Optional when using `dcs-type=consul` .
-`interval`      | `VIP_INTERVAL`      | no  | 1000                      | The time vip-manager main loop sleeps before checking for changes. Measured in ms. Defaults to `1000`.
-`retry-after`   | `VIP_RETRY_AFTER`   | no  | 250                       | The time to wait before retrying interactions with components outside of vip-manager. Measured in ms. Defaults to `250`.
-`retry-num`     | `VIP_RETRY_NUM`     | no  | 3                         | The number of times interactions with components outside of vip-manager are retried. Measured in ms. Defaults to `250`.
-`verbose`       | `VIP_VERBOSE`       | no  | true                      | Enable more verbose logging. Currently only the manager-type=hetzner provides additional logs.
->>>>>>> 472cc791
 
 ### Migrating configuration from releases before v1.0
 As stated above, the configuration method has been changed from v1.0 onwards.
