# vip-manager

Manages a virtual IP based on state kept in etcd or Consul. Monitors state in etcd 

## building
<<<<<<< HEAD

1. To make sure that internal includes (the vipconfig and the checker package) are satisfied, place the base directory of this project properly into your `$GOPATH`.
=======
1. Make sure you have at least version 1.12 of Golang
2. To make sure that internal includes (the vipconfig and the checker package) are satisfied, place the base directory of this project properly into your `$GOPATH`.
>>>>>>> 83e77647
    The resulting location should be `$GOPATH/src/github.com/cybertec-postgresql/vip-manager/`. The easiest way to do this is:
    ```go get github.com/cybertec-postgresql/vip-manager```
3. Build the binary using `make`.
4. To build your own .deb or .rpm, `fpm` is required.
    Install it, add it to your path and try running `make package`, which will generate a .deb package and will also convert that into a matching .rpm file.
> note: on debianoids, rpmbuild will be required to create the rpm package...

## Installing on debian

* Install the debian package. Currently you will have to build the package yourself. Prebuilt packages are coming soon.
* Edit `/etc/default/vip-manager`. See the configuration section for details.
* Start and enable vip-manager service with systemctl.

## Installing by hand

* Build the vip-manager binary using go. 
* Install service file from `package/scripts/vip-manager.service` to `/etc/systemd/system/`
* Install configuration file from `package/config/vip-manager.default` to `/etc/default/vip-manager`
* Edit config and start the service.

## Configuration

The configuration can be passed to the executable through argument flags or through a YAML config file. Run `vip-manager --help` to see the available flags.

> The location of the YAML config file can be specified with the -config flag.
> An exemplary config file is installed into `/etc/default/vip-manager_default.yml` or is available in the vipconfig directory in the repository of the software.

These configuration keys are currently mandatory:

| Variable  | Example  | Description                                                                              |
|-----------|----------|------------------------------------------------------------------------------------------|
| VIP_IP    | 10.1.2.3 | Virtual IP that is being managed                                                         |
| VIP_MASK  | 24       | Netmask of the virtual IP                                                                |
| VIP_IFACE | eth0     | Network interface to configure the IP address on. Usually the primary network interface. |
| VIP_KEY   | /service/batman/leader | Key to monitor. Must match `<namespace>/<scope>/leader` from Patroni.      |
| VIP_HOST  | serverX  | Value to trigger on. Must match `<name>` from Patroni.                                   |
| VIP_TYPE  | etcd     | Type of endpoint (etcd or consul)                                                        |
| VIP_ENDPOINT | http://10.1.2.3:2379 | Location of one or more endpoints (etcd or consul). Separate multiple endpoints with commas |

### Configuration - Hetzner
To use vip-manager with Hetzner Robot API you need a Credential file, set hosting_type to `hetzner` and your Floating-IP must be added on all Servers.
The Floating-IP (VIP) will not be added or removed on the current Master node interface, Hetzner will route it to the current one.

Set `hosting_type` to `hetzner` in `/etc/default/vip-manager.yml`

#### Credential File
Add the File `/etc/hetzner` with your Username and Password
```
user="myUsername"
pass="myPassword"
```

## Debugging

Either:

* run `vip-manager` with `-verbose` flag or
* set `verbose` to `true` in `/etc/default/vip-manager.yml`

(currently only supported for `hetzner`)

## Author

Cybertec Schönig & Schönig GmbH, https://www.cybertec-postgresql.com<|MERGE_RESOLUTION|>--- conflicted
+++ resolved
@@ -2,14 +2,10 @@
 
 Manages a virtual IP based on state kept in etcd or Consul. Monitors state in etcd 
 
-## building
-<<<<<<< HEAD
+## Building
 
-1. To make sure that internal includes (the vipconfig and the checker package) are satisfied, place the base directory of this project properly into your `$GOPATH`.
-=======
 1. Make sure you have at least version 1.12 of Golang
 2. To make sure that internal includes (the vipconfig and the checker package) are satisfied, place the base directory of this project properly into your `$GOPATH`.
->>>>>>> 83e77647
     The resulting location should be `$GOPATH/src/github.com/cybertec-postgresql/vip-manager/`. The easiest way to do this is:
     ```go get github.com/cybertec-postgresql/vip-manager```
 3. Build the binary using `make`.
